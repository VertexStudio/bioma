--- conflicted
+++ resolved
@@ -4,8 +4,6 @@
     ListPromptsResult, ListResourcesRequestParams, ListResourcesResult, ListToolsRequestParams, ListToolsResult,
     ReadResourceRequestParams, ReadResourceResult, ServerCapabilities,
 };
-use crate::transport::sse::{SseClientConfig, SseTransport};
-use crate::transport::stdio::StdioServerConfig;
 use crate::transport::{stdio::StdioTransport, Transport, TransportType};
 use crate::JsonRpcMessage;
 use anyhow::Error;
@@ -14,22 +12,43 @@
 use serde::{Deserialize, Serialize};
 use std::borrow::Cow;
 use std::sync::Arc;
+use std::time::Duration;
 use tokio::sync::{mpsc, Mutex, RwLock};
 use tokio::task::JoinHandle;
 use tracing::{debug, error, info};
 
-<<<<<<< HEAD
-#[derive(Debug, Clone, Serialize, Deserialize, bon::Builder)]
-=======
 #[derive(Debug, Clone, Serialize, Deserialize)]
 pub struct StdioConfig {
     pub command: String,
     pub args: Vec<String>,
 }
 
-#[derive(Debug, Clone, Serialize, Deserialize)]
+#[derive(Debug, Clone, Serialize, Deserialize, bon::Builder)]
 pub struct SseConfig {
+    #[builder(default = default_server_url())]
     pub endpoint: String,
+    #[builder(default = default_retry_count())]
+    pub retry_count: usize,
+    #[builder(default = default_retry_delay())]
+    pub retry_delay: Duration,
+}
+
+fn default_server_url() -> String {
+    "http://127.0.0.1:8090".to_string()
+}
+
+fn default_retry_count() -> usize {
+    3
+}
+
+fn default_retry_delay() -> Duration {
+    Duration::from_secs(5)
+}
+
+impl Default for SseConfig {
+    fn default() -> Self {
+        Self::builder().build()
+    }
 }
 
 #[derive(Debug, Clone, Serialize, Deserialize)]
@@ -41,29 +60,16 @@
     Sse(SseConfig),
 }
 
-#[derive(Debug, Clone, Serialize, Deserialize)]
->>>>>>> c0dbfc4d
+#[derive(Debug, Clone, Serialize, Deserialize, bon::Builder)]
 pub struct ServerConfig {
     pub name: String,
     #[serde(default = "default_version")]
     #[builder(default = default_version())]
     pub version: String,
-<<<<<<< HEAD
-=======
     pub transport: TransportConfig,
->>>>>>> c0dbfc4d
     #[serde(default = "default_request_timeout")]
     #[builder(default = default_request_timeout())]
     pub request_timeout: u64,
-    #[serde(flatten)]
-    pub transport: TransportConfig,
-}
-
-#[derive(Debug, Clone, Serialize, Deserialize)]
-#[serde(untagged)]
-pub enum TransportConfig {
-    Stdio(StdioServerConfig),
-    Sse(SseClientConfig),
 }
 
 #[derive(Debug, Clone, Serialize, Deserialize, bon::Builder)]
@@ -94,20 +100,6 @@
 
 impl ModelContextProtocolClient {
     pub async fn new(server: ServerConfig) -> Result<Self, ModelContextProtocolClientError> {
-<<<<<<< HEAD
-        let (tx, rx) = mpsc::channel::<String>(1);
-
-        // Create the appropriate transport based on configuration
-        let transport = match &server.transport {
-            TransportConfig::Stdio(config) => TransportType::Stdio(
-                StdioTransport::new_client(config)
-                    .map_err(|e| ModelContextProtocolClientError::Transport(format!("Stdio init: {}", e).into()))?,
-            ),
-            TransportConfig::Sse(config) => TransportType::Sse(
-                SseTransport::new_client(config.clone())
-                    .map_err(|e| ModelContextProtocolClientError::Transport(format!("SSE init: {}", e).into()))?,
-            ),
-=======
         let (on_message_tx, on_message_rx) = mpsc::channel::<JsonRpcMessage>(1);
         let (on_error_tx, on_error_rx) = mpsc::channel::<Error>(1);
         let (on_close_tx, on_close_rx) = mpsc::channel::<()>(1);
@@ -126,7 +118,6 @@
             TransportConfig::Sse(_config) => {
                 unimplemented!("SSE transport not implemented");
             }
->>>>>>> c0dbfc4d
         };
 
         // Start transport once during initialization
