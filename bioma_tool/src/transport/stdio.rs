use super::Transport;
<<<<<<< HEAD
use anyhow::{Context, Result};
use serde::{Deserialize, Serialize};
=======
use crate::client::StdioConfig;
use crate::JsonRpcMessage;
use anyhow::{Context, Error, Result};
>>>>>>> c0dbfc4d
use std::sync::Arc;
use tokio::{
    io::{AsyncBufReadExt, AsyncWriteExt, BufReader},
    process::{Child, Command},
    sync::{mpsc, Mutex},
    task::JoinHandle,
};
use tracing::{debug, error};

#[derive(Serialize, Deserialize, Debug, Clone)]
pub struct StdioServerConfig {
    pub command: String,
    pub args: Vec<String>,
}

enum StdioMode {
    Server(Mutex<tokio::io::Stdout>),
    Client {
        // Holds the child process to keep it alive
        #[allow(unused)]
        process: Arc<Mutex<Child>>,
        // Mutexes need to be independent as we need to lock them separately
        stdin: Arc<Mutex<tokio::process::ChildStdin>>,
        stdout: Arc<Mutex<tokio::process::ChildStdout>>,
    },
}

#[derive(Clone)]
pub struct StdioTransport {
    mode: Arc<StdioMode>,
    on_message: mpsc::Sender<JsonRpcMessage>,
    #[allow(unused)]
    on_error: mpsc::Sender<Error>,
    #[allow(unused)]
    on_close: mpsc::Sender<()>,
}

impl StdioTransport {
    pub fn new_server(
        on_message: mpsc::Sender<JsonRpcMessage>,
        on_error: mpsc::Sender<Error>,
        on_close: mpsc::Sender<()>,
    ) -> Self {
        Self { mode: Arc::new(StdioMode::Server(Mutex::new(tokio::io::stdout()))), on_message, on_error, on_close }
    }

<<<<<<< HEAD
    pub fn new_client(server: &StdioServerConfig) -> Result<Self> {
        let mut child = Command::new(&server.command)
            .args(&server.args)
=======
    pub async fn new_client(
        config: &StdioConfig,
        on_message: mpsc::Sender<JsonRpcMessage>,
        on_error: mpsc::Sender<Error>,
        on_close: mpsc::Sender<()>,
    ) -> Result<Self> {
        let mut child = Command::new(&config.command)
            .args(&config.args)
>>>>>>> c0dbfc4d
            .stdin(std::process::Stdio::piped())
            .stdout(std::process::Stdio::piped())
            .spawn()
            .context("Failed to start MCP server process")?;

        let stdin = child.stdin.take().expect("Failed to get stdin");
        let stdout = child.stdout.take().expect("Failed to get stdout");

        Ok(Self {
            mode: Arc::new(StdioMode::Client {
                process: Arc::new(Mutex::new(child)),
                stdin: Arc::new(Mutex::new(stdin)),
                stdout: Arc::new(Mutex::new(stdout)),
            }),
            on_message,
            on_error,
            on_close,
        })
    }
}

impl Transport for StdioTransport {
    async fn start(&mut self) -> Result<JoinHandle<Result<()>>> {
        // Clone the necessary parts to avoid moving self
        let mode = self.mode.clone();
        let on_message = self.on_message.clone();

        let handle = tokio::spawn(async move {
            match &*mode {
                StdioMode::Server(_stdout) => {
                    let stdin = tokio::io::stdin();
                    let mut lines = BufReader::new(stdin).lines();
                    while let Ok(Some(line)) = lines.next_line().await {
                        debug!("Server received [stdio]: {}", line);
                        let request = serde_json::from_str::<JsonRpcMessage>(&line)?;
                        if on_message.send(request).await.is_err() {
                            error!("Failed to send request through channel");
                            break;
                        }
                    }
                    Ok(())
                }
                StdioMode::Client { stdout, .. } => {
                    let mut stdout = stdout.lock().await;
                    let mut lines = BufReader::new(&mut *stdout).lines();
                    while let Ok(Some(line)) = lines.next_line().await {
                        debug!("Client received [stdio]: {}", line);
                        let request = serde_json::from_str::<JsonRpcMessage>(&line)?;
                        if on_message.send(request).await.is_err() {
                            debug!("Request channel closed - stopping read loop");
                            break;
                        }
                    }
                    Ok(())
                }
            }
        });
        Ok(handle)
    }

    async fn send(&mut self, message: JsonRpcMessage) -> Result<()> {
        let message_str = serde_json::to_string(&message)?;
        match &*self.mode {
            StdioMode::Server(stdout) => {
                debug!("Server sending [stdio]: {}", message_str);
                let mut stdout = stdout.lock().await;
                stdout.write_all(message_str.as_bytes()).await.context("Failed to write message")?;
                stdout.write_all(b"\n").await.context("Failed to write newline")?;
                stdout.flush().await.context("Failed to flush stdout")?;
            }
            StdioMode::Client { stdin, .. } => {
                debug!("Client sending [stdio]: {}", message_str);
                let mut stdin = stdin.lock().await;
                stdin.write_all(message_str.as_bytes()).await.context("Failed to write message")?;
                stdin.write_all(b"\n").await.context("Failed to write newline")?;
                stdin.flush().await.context("Failed to flush stdin")?;
            }
        }
        Ok(())
    }

    fn close(&mut self) -> impl std::future::Future<Output = Result<()>> {
        async move {
            match &*self.mode {
                StdioMode::Server(stdout) => {
                    debug!("Closing server stdio transport");
                    let mut stdout = stdout.lock().await;
                    stdout.flush().await.context("Failed to flush stdout on close")?;
                }
                StdioMode::Client { stdin, process, .. } => {
                    debug!("Closing client stdio transport");
                    let mut stdin = stdin.lock().await;
                    stdin.flush().await.context("Failed to flush stdin on close")?;

                    // Graceful termination of the child process
                    let mut child = process.lock().await;
                    if let Err(e) = child.start_kill() {
                        debug!("Failed to kill child process: {}", e);
                    }
                }
            }
            Ok(())
        }
    }
}<|MERGE_RESOLUTION|>--- conflicted
+++ resolved
@@ -1,12 +1,7 @@
 use super::Transport;
-<<<<<<< HEAD
-use anyhow::{Context, Result};
-use serde::{Deserialize, Serialize};
-=======
 use crate::client::StdioConfig;
 use crate::JsonRpcMessage;
 use anyhow::{Context, Error, Result};
->>>>>>> c0dbfc4d
 use std::sync::Arc;
 use tokio::{
     io::{AsyncBufReadExt, AsyncWriteExt, BufReader},
@@ -15,12 +10,6 @@
     task::JoinHandle,
 };
 use tracing::{debug, error};
-
-#[derive(Serialize, Deserialize, Debug, Clone)]
-pub struct StdioServerConfig {
-    pub command: String,
-    pub args: Vec<String>,
-}
 
 enum StdioMode {
     Server(Mutex<tokio::io::Stdout>),
@@ -53,11 +42,6 @@
         Self { mode: Arc::new(StdioMode::Server(Mutex::new(tokio::io::stdout()))), on_message, on_error, on_close }
     }
 
-<<<<<<< HEAD
-    pub fn new_client(server: &StdioServerConfig) -> Result<Self> {
-        let mut child = Command::new(&server.command)
-            .args(&server.args)
-=======
     pub async fn new_client(
         config: &StdioConfig,
         on_message: mpsc::Sender<JsonRpcMessage>,
@@ -66,7 +50,6 @@
     ) -> Result<Self> {
         let mut child = Command::new(&config.command)
             .args(&config.args)
->>>>>>> c0dbfc4d
             .stdin(std::process::Stdio::piped())
             .stdout(std::process::Stdio::piped())
             .spawn()
