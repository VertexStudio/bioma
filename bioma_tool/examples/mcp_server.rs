use anyhow::{Context, Result};
use bioma_tool::{
    prompts::{self, PromptGetHandler},
    resources::{self, ResourceReadHandler},
    schema::{
        ServerCapabilities, ServerCapabilitiesPrompts, ServerCapabilitiesPromptsResources,
        ServerCapabilitiesPromptsResourcesTools,
    },
    server::{ModelContextProtocolServer, StdioConfig, TransportConfig},
    tools::{self, ToolCallHandler},
<<<<<<< HEAD
    transport::{
        sse::{SseServerConfig, SseTransport},
        stdio::StdioTransport,
        TransportType,
    },
=======
>>>>>>> c0dbfc4d
};
use clap::Parser;
use std::net::SocketAddr;
use std::path::PathBuf;
use tracing::{info, Level};
use tracing_appender::rolling::{RollingFileAppender, Rotation};
use tracing_subscriber::fmt::format::FmtSpan;

#[derive(Parser)]
#[command(author, version, about, long_about = None)]
struct Args {
    /// Path to the log file
    #[arg(long, short, default_value = "mcp_server.log")]
    log_file: PathBuf,

    /// Transport type (stdio or websocket)
    #[arg(long, short, default_value = "stdio")]
    transport: String,

    /// Server address for SSE transport
    #[arg(long, default_value = "127.0.0.1:8090")]
    url: String,
}

struct McpServer {
    tools: Vec<Box<dyn ToolCallHandler>>,
    resources: Vec<Box<dyn ResourceReadHandler>>,
    prompts: Vec<Box<dyn PromptGetHandler>>,
}

impl ModelContextProtocolServer for McpServer {
    fn new() -> Self {
        Self {
            tools: vec![
                Box::new(tools::echo::Echo),
                Box::new(tools::memory::Memory),
                Box::new(tools::fetch::Fetch::default()),
                Box::new(tools::random::RandomNumber),
            ],
            resources: vec![Box::new(resources::readme::Readme)],
            prompts: vec![Box::new(prompts::greet::Greet)],
        }
    }

    fn get_capabilities(&self) -> ServerCapabilities {
        let caps = ServerCapabilities {
            tools: Some(ServerCapabilitiesPromptsResourcesTools { list_changed: Some(false) }),
            resources: Some(ServerCapabilitiesPromptsResources { list_changed: Some(false), subscribe: Some(false) }),
            prompts: Some(ServerCapabilitiesPrompts { list_changed: Some(false) }),
            ..Default::default()
        };

        caps
    }

    fn get_resources(&self) -> &Vec<Box<dyn ResourceReadHandler>> {
        &self.resources
    }

    fn get_prompts(&self) -> &Vec<Box<dyn PromptGetHandler>> {
        &self.prompts
    }

    fn get_tools(&self) -> &Vec<Box<dyn ToolCallHandler>> {
        &self.tools
    }
}

fn setup_logging(log_path: PathBuf) -> Result<()> {
    // Create parent directory if it doesn't exist
    if let Some(parent) = log_path.parent() {
        std::fs::create_dir_all(parent).context("Failed to create log directory")?;
    }

    // Create file appender
    let file_appender = RollingFileAppender::new(
        Rotation::NEVER,
        log_path.parent().unwrap_or(&PathBuf::from(".")),
        log_path.file_name().unwrap_or_default(),
    );

    // Initialize tracing subscriber with cleaner formatting
    tracing_subscriber::fmt()
        .with_timer(tracing_subscriber::fmt::time::UtcTime::rfc_3339())
        .with_level(true)
        .with_target(true)
        .with_thread_ids(true)
        .with_file(true)
        .with_line_number(true)
        .with_ansi(false) // Disable ANSI color codes
        .with_span_events(FmtSpan::CLOSE)
        .with_writer(file_appender)
        .with_max_level(Level::DEBUG)
        .init();

    info!("Logging system initialized");
    Ok(())
}

#[tokio::main]
async fn main() -> Result<()> {
    let args = Args::parse();
    setup_logging(args.log_file)?;

    let transport = match args.transport.as_str() {
<<<<<<< HEAD
        "stdio" => TransportType::Stdio(StdioTransport::new_server()),
        "sse" => {
            let url: SocketAddr = args.url.parse().context("Failed to parse server address")?;
            TransportType::Sse(SseTransport::new_server(SseServerConfig { url, ..Default::default() }))
        }
=======
        "stdio" => TransportConfig::Stdio(StdioConfig {}),
>>>>>>> c0dbfc4d
        _ => return Err(anyhow::anyhow!("Invalid transport type")),
    };

    bioma_tool::server::start::<McpServer>("mcp_server", transport).await
}<|MERGE_RESOLUTION|>--- conflicted
+++ resolved
@@ -8,17 +8,8 @@
     },
     server::{ModelContextProtocolServer, StdioConfig, TransportConfig},
     tools::{self, ToolCallHandler},
-<<<<<<< HEAD
-    transport::{
-        sse::{SseServerConfig, SseTransport},
-        stdio::StdioTransport,
-        TransportType,
-    },
-=======
->>>>>>> c0dbfc4d
 };
 use clap::Parser;
-use std::net::SocketAddr;
 use std::path::PathBuf;
 use tracing::{info, Level};
 use tracing_appender::rolling::{RollingFileAppender, Rotation};
@@ -121,15 +112,7 @@
     setup_logging(args.log_file)?;
 
     let transport = match args.transport.as_str() {
-<<<<<<< HEAD
-        "stdio" => TransportType::Stdio(StdioTransport::new_server()),
-        "sse" => {
-            let url: SocketAddr = args.url.parse().context("Failed to parse server address")?;
-            TransportType::Sse(SseTransport::new_server(SseServerConfig { url, ..Default::default() }))
-        }
-=======
         "stdio" => TransportConfig::Stdio(StdioConfig {}),
->>>>>>> c0dbfc4d
         _ => return Err(anyhow::anyhow!("Invalid transport type")),
     };
 
