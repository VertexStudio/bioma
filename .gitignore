/target
.DS_Store
bioma_behavior_v0
bioma_js/node_modules
/.bioma
/.output

# Not platform agnostic yet, so ignore it
uv.lock
.python-version
<<<<<<< HEAD

*.log
=======
pyproject.toml
>>>>>>> a75ad82b
<|MERGE_RESOLUTION|>--- conflicted
+++ resolved
@@ -8,9 +8,6 @@
 # Not platform agnostic yet, so ignore it
 uv.lock
 .python-version
-<<<<<<< HEAD
 
 *.log
-=======
-pyproject.toml
->>>>>>> a75ad82b
+pyproject.toml