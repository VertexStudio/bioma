--- conflicted
+++ resolved
@@ -201,17 +201,14 @@
     pub format: Option<chat::Schema>,
     #[serde(default)]
     pub use_tools: bool,
-<<<<<<< HEAD
+    #[serde(default)]
+    pub tools: Vec<ToolInfoSchema>,
     #[serde(default = "default_chat_stream")]
     pub stream: bool,
 }
 
 fn default_chat_stream() -> bool {
     true
-=======
-    #[serde(default)]
-    pub tools: Vec<ToolInfoSchema>,
->>>>>>> ca1bd2cb
 }
 
 #[derive(ToSchema, Serialize, Deserialize, Clone, Debug)]
@@ -231,17 +228,14 @@
     pub format: Option<chat::Schema>,
     #[serde(default)]
     pub use_tools: bool,
-<<<<<<< HEAD
+    #[serde(default)]
+    pub tools: Vec<ToolInfoSchema>,
     #[serde(default = "default_think_stream")]
     pub stream: bool,
 }
 
 fn default_think_stream() -> bool {
     true
-=======
-    #[serde(default)]
-    pub tools: Vec<ToolInfoSchema>,
->>>>>>> ca1bd2cb
 }
 
 // /delete_resource Endpoint Schemas
