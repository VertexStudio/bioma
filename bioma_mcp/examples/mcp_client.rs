--- conflicted
+++ resolved
@@ -59,30 +59,8 @@
         self.roots.clone()
     }
 
-<<<<<<< HEAD
-    async fn on_create_message(
-        &self,
-        _params: CreateMessageRequestParams,
-        _meta: ClientMetadata,
-    ) -> CreateMessageResult {
-        let result = json!({
-            "meta": null,
-            "content": {
-                "text": "This is a stub response.",
-                "type": "text"
-            },
-            "model": "stub-model",
-            "role": "assistant",
-            "stop_reason": "endTurn"
-        });
-
-        let result: CreateMessageResult = serde_json::from_value(result).unwrap();
-
-        result
-=======
     async fn on_create_message(&self, _params: CreateMessageRequestParams) -> CreateMessageResult {
         todo!()
->>>>>>> a33663de
     }
 }
 
