--- conflicted
+++ resolved
@@ -1,8 +1,3 @@
-<<<<<<< HEAD
-=======
-use std::path::PathBuf;
-
->>>>>>> 6e6d42a1
 use anyhow::Result;
 use bioma_actor::{Actor, ActorId, Engine, Relay, SendOptions, SpawnOptions};
 use bioma_llm::{
@@ -10,27 +5,17 @@
     prelude::ChatMessage,
 };
 use bioma_mcp::{
-<<<<<<< HEAD
-    client::{
-        Client, ClientError, ModelContextProtocolClient, ServerConfig, SseConfig, StdioConfig, TransportConfig,
-        WsConfig,
-    },
-=======
-    client::{Client, ModelContextProtocolClient, ServerConfig, StdioConfig, TransportConfig},
->>>>>>> 6e6d42a1
+    client::{Client, ClientError, ModelContextProtocolClient, ServerConfig, StdioConfig, TransportConfig},
     schema::{
         CallToolRequestParams, ClientCapabilities, ClientCapabilitiesRoots, CreateMessageRequestParams,
         CreateMessageResult, Implementation, ReadResourceRequestParams, Role, Root,
     },
 };
-<<<<<<< HEAD
-use clap::{Parser, Subcommand};
-use std::io;
-use std::{collections::HashMap, io::Write};
-=======
 use clap::Parser;
 use serde::{Deserialize, Serialize};
->>>>>>> 6e6d42a1
+use std::io;
+use std::io::Write;
+use std::path::PathBuf;
 use tracing::{error, info};
 
 const DEFAULT_MODEL: &str = "llama3.2";
@@ -188,34 +173,6 @@
     info!("Starting MCP client...");
     let args = Args::parse();
 
-<<<<<<< HEAD
-    let server = match &args.transport {
-        Transport::Stdio { command, args } => {
-            info!("Starting to MCP server process with command: {}", command);
-            ServerConfig::builder()
-                .name("bioma-tool".to_string())
-                .transport(TransportConfig::Stdio(StdioConfig {
-                    command: command.clone(),
-                    args: args.clone().unwrap_or_default(),
-                }))
-                .request_timeout(60)
-                .build()
-        }
-        Transport::Sse { endpoint } => {
-            info!("Connecting to MCP server at {}", endpoint);
-            ServerConfig::builder()
-                .name("bioma-tool".to_string())
-                .transport(TransportConfig::Sse(SseConfig::builder().endpoint(endpoint.clone()).build()))
-                .build()
-        }
-        Transport::Ws { endpoint } => {
-            info!("Connecting to MCP server at {}", endpoint);
-            ServerConfig::builder()
-                .name("bioma-tool".to_string())
-                .transport(TransportConfig::Ws(WsConfig { endpoint: endpoint.clone() }))
-                .build()
-        }
-=======
     let server_configs: Vec<ServerConfig> = if let Some(config_path) = &args.config {
         info!("Loading server configurations from: {}", config_path.display());
         let config_content =
@@ -233,8 +190,8 @@
                 command: "target/release/examples/mcp_server".to_string(),
                 args: vec!["stdio".to_string()],
             }))
+            .request_timeout(60)
             .build()]
->>>>>>> 6e6d42a1
     };
 
     info!("Loaded {} server configurations", server_configs.len());
@@ -258,12 +215,7 @@
     let init_result = client
         .initialize(Implementation { name: "mcp_client_example".to_string(), version: "0.1.0".to_string() })
         .await?;
-<<<<<<< HEAD
-
-    info!("Server capabilities: {:?}", init_result.capabilities);
-=======
     info!("Server capabilities: {:?}", init_result);
->>>>>>> 6e6d42a1
 
     tokio::time::sleep(tokio::time::Duration::from_secs(1)).await;
 
@@ -389,9 +341,10 @@
 
     info!("Making sampling tool call...");
     let sampling_args = serde_json::json!({
-        "query": "Explain the history of Rust programming language.",
+        // "query": "Explain the history of Rust programming language.",
+        "query": "Hello!",
         "max_tokens": 100,
-        "models_suggestions": ["llama3.1:8b"],
+        "models_suggestions": ["llama3.2"],
     });
 
     let sampling_call = CallToolRequestParams {
@@ -421,17 +374,8 @@
     tokio::time::sleep(tokio::time::Duration::from_secs(1)).await;
 
     info!("Updating roots...");
-<<<<<<< HEAD
-    let roots = HashMap::from([(
-        "workspace".to_string(),
-        Root { name: Some("workspace".to_string()), uri: "file:///workspace".to_string() },
-    )]);
-
-    client.update_roots(roots).await?;
-=======
     let root = Root { name: Some("workspace".to_string()), uri: "file:///workspace".to_string() };
     client.add_root(root, None).await?;
->>>>>>> 6e6d42a1
 
     info!("Shutting down client...");
     client.close().await?;
