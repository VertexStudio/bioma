use std::path::PathBuf;

use anyhow::Result;
use bioma_mcp::{
    client::{Client, ModelContextProtocolClient, ServerConfig, StdioConfig, TransportConfig},
    schema::{
        CallToolRequestParams, ClientCapabilities, ClientCapabilitiesRoots, CreateMessageRequestParams,
        CreateMessageResult, Implementation, ReadResourceRequestParams, Root,
    },
};
use clap::Parser;
use serde::{Deserialize, Serialize};
use tracing::{error, info};

#[derive(Parser)]
#[command(author, version, about, long_about = None)]
struct Args {
    #[arg(long, short)]
    pub config: Option<PathBuf>,
}

#[derive(Debug, Clone, Serialize, Deserialize)]
struct ClientConfig {
    pub servers: Vec<ServerConfig>,
}

#[derive(Clone)]
pub struct ExampleMcpClient {
    server_configs: Vec<ServerConfig>,
    capabilities: ClientCapabilities,
    roots: Vec<Root>,
}

impl ModelContextProtocolClient for ExampleMcpClient {
    async fn get_server_configs(&self) -> Vec<ServerConfig> {
        self.server_configs.clone()
    }

    async fn get_capabilities(&self) -> ClientCapabilities {
        self.capabilities.clone()
    }

    async fn get_roots(&self) -> Vec<Root> {
        self.roots.clone()
    }

    async fn on_create_message(&self, _params: CreateMessageRequestParams) -> CreateMessageResult {
        todo!()
    }
}

#[tokio::main]
async fn main() -> Result<()> {
    let filter = tracing_subscriber::EnvFilter::try_from_default_env()
        .unwrap_or_else(|_| tracing_subscriber::EnvFilter::new("info"));
    tracing_subscriber::fmt().with_env_filter(filter).init();

    info!("Starting MCP client...");
    let args = Args::parse();

    let server_configs: Vec<ServerConfig> = if let Some(config_path) = &args.config {
        info!("Loading server configurations from: {}", config_path.display());
        let config_content =
            std::fs::read_to_string(config_path).map_err(|e| anyhow::anyhow!("Failed to read config file: {}", e))?;

        let client_config: ClientConfig =
            serde_json::from_str(&config_content).map_err(|e| anyhow::anyhow!("Failed to parse config file: {}", e))?;

        client_config.servers
    } else {
        info!("No configuration file provided. Using default stdio server configuration.");
        vec![ServerConfig::builder()
            .name("bioma-tool".to_string())
            .transport(TransportConfig::Stdio(StdioConfig {
                command: "target/release/examples/mcp_server".to_string(),
                args: vec!["stdio".to_string()],
            }))
            .build()]
    };

    info!("Loaded {} server configurations", server_configs.len());
    for (i, server) in server_configs.iter().enumerate() {
        info!("Server {}: {}", i + 1, server.name);
    }

    let capabilities =
        ClientCapabilities { roots: Some(ClientCapabilitiesRoots { list_changed: Some(true) }), ..Default::default() };

    let client = ExampleMcpClient {
        server_configs,
        capabilities,
        roots: vec![Root { name: Some("workspace".to_string()), uri: "file:///workspace".to_string() }],
    };

    let mut client = Client::new(client).await?;

    info!("Initializing client...");
    let init_result = client
        .initialize(Implementation { name: "mcp_client_example".to_string(), version: "0.1.0".to_string() })
        .await?;
    info!("Server capabilities: {:?}", init_result);

    tokio::time::sleep(tokio::time::Duration::from_secs(1)).await;

    client.initialized().await?;

    tokio::time::sleep(tokio::time::Duration::from_secs(1)).await;

    info!("Listing prompts...");
    let prompts_result = client.list_all_prompts(None).await;
    match prompts_result {
<<<<<<< HEAD
        Ok(prompts_result) => {
            info!("Available prompts: {:?}", prompts_result.prompts);

            if prompts_result.prompts.iter().any(|p| p.name == "greet") {
                info!("Testing completion for 'greet' prompt's 'name' argument...");

                match client.complete_prompt("greet".to_string(), "name".to_string(), "a".to_string()).await {
                    Ok(result) => {
                        info!("Completions for 'name' starting with 'a': {:?}", result.completion.values);
                    }
                    Err(e) => error!("Error getting completions: {:?}", e),
                }
            }
        }
=======
        Ok(prompts) => info!("Available prompts: {:?}", prompts),
>>>>>>> a67f1637
        Err(e) => error!("Error listing prompts: {:?}", e),
    }

    tokio::time::sleep(tokio::time::Duration::from_secs(1)).await;

    info!("Listing resources...");
    let resources_result = client.list_resources(None).await;
    match resources_result {
        Ok(resources_result) => {
            info!("Available resources: {:?}", resources_result.resources);

            if let Some(filesystem) = resources_result.resources.iter().find(|r| r.name == "filesystem") {
                info!("Found filesystem resource: {}", filesystem.uri);

                // Test completions for filesystem resource
                info!("Testing completion for filesystem resource paths...");
                match client.complete_resource("file:///".to_string(), "path".to_string(), "/".to_string()).await {
                    Ok(result) => {
                        info!("Completions for file paths: {:?}", result.completion.values);
                    }
                    Err(e) => error!("Error getting completions: {:?}", e),
                }

                let readme_uri = "file:///bioma/README.md";
                info!("Reading file: {}", readme_uri);

                let readme_result =
                    client.read_resource(ReadResourceRequestParams { uri: readme_uri.to_string() }).await;
                match readme_result {
                    Ok(result) => {
                        if let Some(content) = result.contents.first() {
                            if let Some(text) = content.get("text").and_then(|t| t.as_str()) {
                                info!(
                                    "README.md content preview (first 100 chars): {}",
                                    text.chars().take(100).collect::<String>()
                                );
                            } else if let Some(blob) = content.get("blob").and_then(|b| b.as_str()) {
                                info!("README.md is a binary file with {} bytes", blob.len());
                            }
                        }
                    }
                    Err(e) => error!("Error reading README.md: {:?}", e),
                }

                let dir_uri = "file:///";
                info!("Reading directory: {}", dir_uri);

                let dir_result = client.read_resource(ReadResourceRequestParams { uri: dir_uri.to_string() }).await;
                match dir_result {
                    Ok(result) => {
                        info!("Directory contents:");
                        for content in result.contents {
                            if let Some(text) = content.get("text").and_then(|t| t.as_str()) {
                                info!("- {}", text);
                            }
                        }
                    }
                    Err(e) => error!("Error reading root directory: {:?}", e),
                }

                info!("Checking for resource templates...");
                let templates_result = client.list_resource_templates(None).await;
                match templates_result {
                    Ok(templates) => {
                        info!("Found {} resource templates", templates.resource_templates.len());
                        for template in templates.resource_templates {
                            info!("- Template: {} URI: {}", template.name, template.uri_template);
                        }

                        info!("Trying to subscribe to filesystem changes...");
                        let filesystem_uri = "file:///mcp_server.log";
                        match client.subscribe_resource(filesystem_uri.to_string()).await {
                            Ok(_) => info!("Successfully subscribed to filesystem changes at {}", filesystem_uri),
                            Err(e) => error!("Failed to subscribe to filesystem changes: {:?}", e),
                        }
                        tokio::time::sleep(tokio::time::Duration::from_secs(1)).await;
                        match client.unsubscribe_resource(filesystem_uri.to_string()).await {
                            Ok(_) => info!("Successfully unsubscribed from filesystem changes"),
                            Err(e) => error!("Failed to unsubscribe from filesystem changes: {:?}", e),
                        }
                    }
                    Err(e) => info!("Resource templates not supported: {:?}", e),
                }
            } else {
                info!("Filesystem resource not found, falling back to readme resource");

                if !resources_result.resources.is_empty() {
                    let read_result = client
                        .read_resource(ReadResourceRequestParams { uri: resources_result.resources[0].uri.clone() })
                        .await;

                    match read_result {
                        Ok(result) => info!("Resource content: {:?}", result),
                        Err(e) => error!("Error reading resource: {:?}", e),
                    }
                }
            }
        }
        Err(e) => error!("Error listing resources: {:?}", e),
    }

    tokio::time::sleep(tokio::time::Duration::from_secs(1)).await;

    info!("Listing tools (paginated)...");
    let mut tools_result = client.iter_tools(None);
    let mut all_tools = Vec::new();
    while let Some(tools) = tools_result.next().await {
        match tools {
            Ok(tools) => {
                all_tools.extend(tools);
            }
            Err(e) => error!("Error listing tools: {:?}", e),
        }
    }
    info!("Available tools:");
    for tool in all_tools {
        info!("- {}", tool.name);
    }

    tokio::time::sleep(tokio::time::Duration::from_secs(1)).await;

    info!("Making echo tool call...");
    let echo_args = serde_json::json!({
        "message": "Hello from MCP client!"
    });
    let echo_args =
        CallToolRequestParams { name: "echo".to_string(), arguments: serde_json::from_value(echo_args).unwrap() };
    let echo_result = client.call_tool(echo_args).await?;
    info!("Echo response: {:?}", echo_result);

    tokio::time::sleep(tokio::time::Duration::from_secs(1)).await;

    info!("Updating roots...");
    let root = Root { name: Some("workspace".to_string()), uri: "file:///workspace".to_string() };
    client.add_root(root, None).await?;

    info!("Shutting down client...");
    client.close().await?;

    Ok(())
}<|MERGE_RESOLUTION|>--- conflicted
+++ resolved
@@ -109,7 +109,6 @@
     info!("Listing prompts...");
     let prompts_result = client.list_all_prompts(None).await;
     match prompts_result {
-<<<<<<< HEAD
         Ok(prompts_result) => {
             info!("Available prompts: {:?}", prompts_result.prompts);
 
@@ -124,9 +123,6 @@
                 }
             }
         }
-=======
-        Ok(prompts) => info!("Available prompts: {:?}", prompts),
->>>>>>> a67f1637
         Err(e) => error!("Error listing prompts: {:?}", e),
     }
 
